--- conflicted
+++ resolved
@@ -1,142 +1,13 @@
 import React, { Component } from 'react';
-<<<<<<< HEAD
-import {
-  AppRegistry,
-  StyleSheet,
-  Text,
-  View,
-  Image,
-  ListView,
-  NativeModules,
-  DeviceEventEmitter,
-  NativeAppEventEmitter,
-  Subscribable,
-  TouchableHighlight
-} from 'react-native';
-
-const BleModule = NativeModules.BleClientManager;
-=======
 import { View, AppRegistry } from 'react-native';
 import { createStore } from 'redux';
 import { Provider } from 'react-redux';
->>>>>>> c7cc22a7
 
 import ScannedDevicesComponent from './app/scanning/ScannedDevicesComponent';
 import BleComponent from './app/ble/BleComponent';
 import reducer from './app/root/Reducer';
 
 class EmptyProject extends Component {
-<<<<<<< HEAD
-
-  constructor(props) {
-    super(props);
-    this.renderTest = this.renderTest.bind(this);
-    this._onPressButton = this._onPressButton.bind(this);
-    this.state = {
-        dataSource: new ListView.DataSource({
-            rowHasChanged: (row1, row2) => row1 !== row2,
-        }),
-        loaded: false,
-    };
-  }
-
-  componentWillMount() {
-      DeviceEventEmitter.addListener('SCAN_RESULT', (scanResult) => {
-        console.log(scanResult);
-        array[arrayCount] = scanResult;
-        arrayCount = arrayCount + 1;
-        this.setState({
-            dataSource: this.state.dataSource.cloneWithRows(array),
-            loaded: true,
-        });
-      });
-      DeviceEventEmitter.addListener('ON_NOTIFICATION_GET', (e) => {
-          console.log(JSON.stringify(e));
-      });
-  }
-
-  componentDidMount() {
-      console.log("Create BLE client");
-      BleModule.createClient();
-      BleModule.scanBleDevices((e)=> {
-        console.log(e);
-      });
-      setTimeout(
-          () => {
-            console.log("Scan stop");
-            BleModule.stopScanBleDevices(); },
-          20000
-      );
-  }
-
-  componentDidMount
-
-  async asyncConnect(deviceIdentifier) {
-    try {
-      var isConnected = await BleModule.establishConnection(deviceIdentifier);
-      if(isConnected) {
-        console.log("Connected!");
-
-        // Discover services
-        // this.asyncDiscoverServices(deviceIdentifier);
-        // var isSynchronized = await BleModule.discoverServices(deviceIdentifier);
-        // if(isSynchronized) {
-        //   console.log("Synchronized!");
-        // } else {
-        //   console.log("NOT Synchronized!");
-        // }
-
-      } else {
-        console.log("NOT Connected!");
-      }
-    } catch(e) {
-      console.log(e);
-    }
-  }
-
-  // async asyncDiscoverServices(deviceIdentifier) {
-  //   try {
-  //     var isSynchronized = await BleModule.discoverServices(deviceIdentifier);
-  //     if(isSynchronized) {
-  //       console.log("Synchronized!");
-  //     } else {
-  //       console.log("NOT Synchronized!");
-  //     }
-  //   } catch(e) {
-  //     console.error(e);
-  //   }
-  // }
-
-
-  render() {
-      return ( < ListView dataSource = {
-              this.state.dataSource
-          }
-          renderRow = {this.renderTest}
-          style = {
-              styles.listView
-          }
-          />
-      );
-  }
-  renderTest(scanResult) {
-      return (
-        <TouchableHighlight onPress = {
-            () => this._onPressButton(scanResult)
-        }>
-          <View><Text>{scanResult.identifier} {scanResult.name}</Text></View>
-        </TouchableHighlight>
-    )
-  }
-  _onPressButton(scanResult) {
-      console.log('Connecting... ' + scanResult.identifier);
-      // this.asyncConnect(text);
-
-
-      this.asyncConnect(scanResult.identifier)
-  }
-
-=======
   render() {
       return (
         <Provider store={createStore(reducer)}>
@@ -147,7 +18,6 @@
         </Provider>
       );
   }
->>>>>>> c7cc22a7
 }
 
 AppRegistry.registerComponent('EmptyProject', () => EmptyProject);